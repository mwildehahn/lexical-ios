--- conflicted
+++ resolved
@@ -1281,15 +1281,12 @@
         try possibleNode.selectStart()
         return
       }
-<<<<<<< HEAD
-      try modify(alter: .extend, isBackward: isBackwards, granularity: PlatformTextGranularity.character)
-=======
       if didPreClampSingleChar {
         if let ed = getActiveEditor(), ed.featureFlags.verboseLogging {
           print("🔥 DELETE: skip native modify (pre-clamped)")
         }
       } else {
-        try modify(alter: .extend, isBackward: isBackwards, granularity: .character)
+        try modify(alter: .extend, isBackward: isBackwards, granularity: PlatformTextGranularity.character)
       }
 
       // Clamp over-eager native selection expansions (observed with optimized reconciler
@@ -1330,7 +1327,6 @@
           }
           }
         }
->>>>>>> da7fa2bd
 
       if !isCollapsed() {
         if let ed = getActiveEditor(), ed.featureFlags.verboseLogging {
@@ -1591,13 +1587,10 @@
   @MainActor
   public func applyNativeSelection(_ nativeSelection: NativeSelection) throws {
     guard let range = nativeSelection.range else { return }
-<<<<<<< HEAD
-    #if canImport(UIKit)
-=======
     if let ed = getActiveEditor(), ed.featureFlags.verboseLogging {
       print("🔥 APPLY-NATIVE: range=\(NSStringFromRange(range)) affinity=\(nativeSelection.affinity == .backward ? "backward" : "forward")")
     }
->>>>>>> da7fa2bd
+    #if canImport(UIKit)
     try applySelectionRange(
       range, affinity: range.length == 0 ? .backward : nativeSelection.affinity)
     #elseif canImport(AppKit)
@@ -1614,39 +1607,14 @@
 
     let anchorOffset = affinity == .forward ? range.location : range.location + range.length
     let focusOffset = affinity == .forward ? range.location + range.length : range.location
-    if editor.featureFlags.verboseLogging {
-      print("🔥 APPLY-NATIVE: map range=\(NSStringFromRange(range)) → anchorOff=\(anchorOffset) focusOff=\(focusOffset)")
-    }
 
     if let anchor = try pointAtStringLocation(
       anchorOffset, searchDirection: affinity, rangeCache: editor.rangeCache),
       let focus = try pointAtStringLocation(
         focusOffset, searchDirection: affinity, rangeCache: editor.rangeCache)
     {
-      if editor.featureFlags.verboseLogging {
-        print("🔥 APPLY-NATIVE: mapped anchor=\(anchor.key):\(anchor.offset) focus=\(focus.key):\(focus.offset)")
-      }
-      // Guard against mismapped wide ranges (observed at line breaks) when the original
-      // native range length is 1. If the mapped points land on the same TextNode and span
-      // its full content, clamp to 1 char at the intended string offsets.
-      if range.length == 1,
-         anchor.type == .text, focus.type == .text, anchor.key == focus.key,
-         let tn = (try? anchor.getNode()) as? TextNode,
-         abs(anchor.offset - focus.offset) > 1,
-         abs(anchor.offset - focus.offset) >= tn.getTextContentSize() {
-        if editor.featureFlags.verboseLogging {
-          print("🔥 APPLY-NATIVE: clamp mapped len=\(abs(anchor.offset - focus.offset)) → 1 (node=\(anchor.key))")
-        }
-        if let aPt = try? pointAtStringLocation(anchorOffset, searchDirection: .backward, rangeCache: editor.rangeCache),
-           let fPt = try? pointAtStringLocation(focusOffset, searchDirection: .forward, rangeCache: editor.rangeCache) {
-          self.anchor = aPt; self.focus = fPt
-        } else {
-          self.anchor = anchor; self.focus = focus
-        }
-      } else {
-        self.anchor = anchor
-        self.focus = focus
-      }
+      self.anchor = anchor
+      self.focus = focus
     }
   }
 
